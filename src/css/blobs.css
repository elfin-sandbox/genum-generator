--- conflicted
+++ resolved
@@ -85,34 +85,11 @@
 }
 
 @media (max-width: 1440px) {
-<<<<<<< HEAD
-    .blob__blur1,
-    .blob__blur2,
-    .blob__blur3 {
-        opacity: 35%;
-    }
-}
-
-@media (max-width: 768px) {
-    .blob__blur1,
-    .blob__blur2,
-    .blob__blur3 {
-        width: 20rem;
-        height: 20rem;
-        filter: blur(100px);
-    }
-
-    .blob__blur3 {
-        bottom: 0;
-        left: 50%;
-        transform: translateX(-50%);
-=======
 
     .blob__blur1,
     .blob__blur2,
     .blob__blur3 {
         width: 100%;
         opacity: 35%;
->>>>>>> 58a8a6a8
     }
 }