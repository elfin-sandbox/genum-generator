--- conflicted
+++ resolved
@@ -102,10 +102,6 @@
 
 .hero__img {
     max-width: 70%;
-<<<<<<< HEAD
-=======
-    min-width: 25rem;
->>>>>>> 58a8a6a8
     height: auto;
 }
 
@@ -137,12 +133,7 @@
     font-size: 3.0625rem;
     font-style: normal;
     font-weight: 600;
-<<<<<<< HEAD
     line-height: 120%; /* 3.675rem */
-=======
-    line-height: 120%;
-    /* 3.675rem */
->>>>>>> 58a8a6a8
 }
 
 .gen__container {
